--- conflicted
+++ resolved
@@ -21,16 +21,9 @@
 }
 
 const mp_obj_type_t ellipsis_type = {
-<<<<<<< HEAD
-    .base = { &mp_const_type },
-    .name = "ellipsis",
-    .print = ellipsis_print,
-    .methods = {{NULL, NULL},},
-=======
     { &mp_const_type },
     "ellipsis",
     .print = ellipsis_print,
->>>>>>> fd04bb3b
 };
 
 static const mp_obj_ellipsis_t ellipsis_obj = {{&ellipsis_type}};
